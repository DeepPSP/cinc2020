--- conflicted
+++ resolved
@@ -172,24 +172,7 @@
     ],
 })
 
-<<<<<<< HEAD
-LAD = ED({  # morphology
-    "fullname": "left axis deviation",
-    "url": [
-        "https://litfl.com/left-axis-deviation-lad-ecg-library/",
-        "https://en.wikipedia.org/wiki/Left_axis_deviation",
-    ],
-    "knowledge": [
-        "QRS axis (-30°, -90°)",
-        "leads I and aVL are positive; leads II, III and aVF are negative",  # important
-        "LAnFB, LBBB, PR, ventricular ectopics are causes of LAD",
-    ],
-})
-
-LQRSV = ED({  # spatial (voltage)
-=======
 LQRSV = ED({  # voltage
->>>>>>> a2bfc0fb
     "fullname": "low qrs voltages",
     "url": [
         "https://litfl.com/low-qrs-voltage-ecg-library/",
@@ -199,11 +182,7 @@
     ],
 })
 
-<<<<<<< HEAD
-NSIVCB = ED({  # morphology
-=======
 NSIVCB = ED({  # mophology
->>>>>>> a2bfc0fb
     "fullname": "nonspecific intraventricular conduction disorder",
     "url": [
         "https://ecgwaves.com/topic/nonspecific-intraventricular-conduction-delay-defect/",
@@ -229,11 +208,7 @@
     ],
 })
 
-<<<<<<< HEAD
-PAC = ED({  # morphology
-=======
 PAC = ED({  # morphology, very complicated
->>>>>>> a2bfc0fb
     "fullname": "premature atrial contraction",
     "url": [
         "https://litfl.com/premature-atrial-complex-pac/",
